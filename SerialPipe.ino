--- conflicted
+++ resolved
@@ -175,12 +175,8 @@
   logger->printf("Serial baud: %d (8n1: %d KB/s)\n", serialpipe_config.uart.dut_baud_rate, serialpipe_config.uart.log_baud_rate * 8 / 10 / 1024);
   logger->printf("Serial receive buffer size: %d bytes\n", RXBUFFERSIZE);
 
-<<<<<<< HEAD
   WiFi.setOutputPower(DEFAULT_TX_POWER);  
   logger->printf("ESP8266 Version: ");
-=======
-  WiFi.setOutputPower(0.0);
->>>>>>> 656269af
   WiFi.mode(WIFI_STA);
   WiFi.begin(serialpipe_config.wifi.ssid, serialpipe_config.wifi.psk);
   logger->printf("\nTX Power set to %.1f", serialpipe_config.wifi.tx_power);
